# Copyright Amazon.com, Inc. or its affiliates. All Rights Reserved.
# SPDX-License-Identifier: Apache-2.0

import json
from pathlib import Path

import pytest
from upath import UPath

from llmeter.endpoints.base import InvocationResponse
<<<<<<< HEAD
from llmeter.results import (
    Result,
    _get_aggregation_stats_from_list,
    _get_stats_from_results,
    _get_run_stats,
)


## testing for `_get_stats_from_list()`
def test_get_stats_from_list():
    # Test with a normal list of numbers
    data = [1, 2, 3, 4, 5]
    result = _get_aggregation_stats_from_list(data)
    assert result == {"p50": 3, "p90": 5.4, "p99": 5.94, "average": 3}

    # Test with a list containing NaN values
    data_with_nan = [1, 2, float("nan"), 4, 5]
    result_with_nan = _get_aggregation_stats_from_list(data_with_nan)
    assert result_with_nan == {"p50": 3, "p90": 5.5, "p99": 5.95, "average": 3}

    # Test with an empty list
    empty_data = []
    empty_result = _get_aggregation_stats_from_list(empty_data)
    assert empty_result == {}

    # Test with a list containing only NaN values
    nan_data = [float("nan"), float("nan")]
    nan_result = _get_aggregation_stats_from_list(nan_data)
    assert nan_result == {}

    # Test with a single value
    single_data = [42]
    single_result = _get_aggregation_stats_from_list(single_data)
    assert single_result == {"p50": 42, "p90": 42, "p99": 42, "average": 42}

    # Test with negative numbers
    negative_data = [-5, -3, -1, 0, 2, 4]
    negative_result = _get_aggregation_stats_from_list(negative_data)
    assert negative_result == {"p50": -0.5, "p90": 4.6, "p99": 5.86, "average": -0.5}

=======
from llmeter.results import Result, _get_stats_from_results, _get_test_stats
>>>>>>> 9e3009de

sample_responses_successful = [
    InvocationResponse(
        response_text="test response",
        time_to_first_token=k[0],
        time_to_last_token=k[1],
        num_tokens_input=k[2],
        num_tokens_output=k[3],
        input_prompt="test input prompt",
    )
    for k in [
        [132, 236, 106, 104],
        [89, 230, 122, 8],
        [184, 187, 256, 183],
        [51, 247, 269, 171],
        [13, 126, 293, 168],
        [33, 245, 164, 109],
        [41, 231, 266, 131],
        [71, 206, 1, 31],
        [124, 179, 134, 19],
        [218, 230, 239, 265],
    ]
]
response_error = InvocationResponse(error="this is an error", response_text="")

## testing for `_get_test_stats()`


def test_get_test_stats():
    # Test case 1: No errors, non-zero test time
    responses = sample_responses_successful
    result = Result(
        responses=responses,
        total_requests=10,
        clients=2,
        n_requests=5,
        total_test_time=100,
    )
    stats = _get_run_stats(result)

    assert stats["failed_requests"] == 0
    assert stats["failed_requests_rate"] == 0
    assert pytest.approx(stats["requests_per_minute"], 0.01) == 6

    # Test case 2: Some errors, non-zero test time
    responses = sample_responses_successful[:8] + [response_error] * 2
    result = Result(
        responses=responses,
        total_requests=10,
        clients=2,
        n_requests=5,
        total_test_time=100,
    )
    stats = _get_run_stats(result)

    assert stats["failed_requests"] == 2
    assert pytest.approx(stats["failed_requests_rate"], 0.01) == 0.2
    assert pytest.approx(stats["requests_per_minute"], 0.01) == 6

    # Test case 3: All errors, non-zero test time
    responses = [response_error] * 5
    result = Result(
        responses=responses,
        total_requests=5,
        clients=1,
        n_requests=5,
        total_test_time=10,
    )
    stats = _get_run_stats(result)

    assert stats["failed_requests"] == 5
    assert stats["failed_requests_rate"] == 1
    assert pytest.approx(stats["requests_per_minute"], 0.01) == 30

    # Test case 4: No errors, zero test time
    responses = sample_responses_successful[:3]
    result = Result(
        responses=responses,
        total_requests=3,
        clients=1,
        n_requests=3,
        total_test_time=0,
    )
    stats = _get_run_stats(result)

    assert stats["failed_requests"] == 0
    assert stats["failed_requests_rate"] == 0
    assert stats["requests_per_minute"] == 0  # Avoid division by zero


# ## testing `_get_stats_from_results()`
test_metrics = [
    "time_to_last_token",
    "time_to_first_token",
    "num_tokens_output",
    "num_tokens_input",
]


def test_get_stats_from_results_with_result_object():
    responses = sample_responses_successful
    result = Result(
        clients=5,
        n_requests=100,
        responses=responses,
        total_requests=5,
        total_test_time=10,
    )

    stats = _get_stats_from_results(result, metrics=test_metrics)

    assert "time_to_last_token" in stats
    assert "time_to_first_token" in stats
    assert "num_tokens_output" in stats
    assert "num_tokens_input" in stats


def test_get_stats_from_results_with_no_metrics():
    responses = sample_responses_successful
    result = Result(
        clients=5,
        n_requests=100,
        responses=responses,
        total_requests=5,
        total_test_time=10,
    )

    stats = _get_stats_from_results(result, metrics=[])
    assert stats == {}


@pytest.fixture
def sample_result():
    responses = [
        InvocationResponse(
            id=f"test_{i}",
            response_text=f"Response {i}",
            input_prompt=f"Prompt {i}",
            time_to_first_token=0.1 * i,
            time_to_last_token=0.2 * i,
            num_tokens_output=10 * i,
            num_tokens_input=5 * i,
        )
        for i in range(1, 6)
    ]
    return Result(
        responses=responses,
        total_requests=5,
        clients=1,
        n_requests=5,
        total_test_time=1,
        run_name="Test Run",
    )


def test_stats_property(sample_result: Result):
    stats = sample_result.stats

    # Test basic information
    assert stats["total_requests"] == 5

    # Test aggregated statistics
    assert "time_to_last_token-p50" in stats
    assert "time_to_first_token-average" in stats
    assert "num_tokens_output-p90" in stats
    assert "num_tokens_input-p99" in stats

    # Test specific values (you may need to adjust these based on your exact implementation)
    assert stats["time_to_last_token-average"] == pytest.approx(0.6)
    assert stats["time_to_first_token-p50"] == pytest.approx(0.3)
    assert stats["num_tokens_output-average"] == 30
    assert stats["num_tokens_input-average"] == 15

    # Test test-specific statistics
    assert "failed_requests" in stats
    assert "failed_requests_rate" in stats
    assert "requests_per_minute" in stats

    # Test that all keys from to_dict() are present
    for key in sample_result.to_dict().keys():
        assert key in stats

    # Test caching returns same object for built-in stats:
    assert sample_result._builtin_stats is sample_result._builtin_stats


def test_stats_property_empty_result():
    empty_result = Result(
        responses=[], total_requests=0, clients=0, n_requests=0, total_test_time=0
    )
    stats = empty_result.stats

    assert stats["total_requests"] == 0
    assert stats["failed_requests"] == 0
    assert stats["failed_requests_rate"] == 0
    assert stats["requests_per_minute"] == 0

    # Check that no errors are raised for empty data
    for metric in [
        "time_to_last_token",
        "time_to_first_token",
        "num_tokens_output",
        "num_tokens_input",
    ]:
        for stat in ["p50", "p90", "p99", "average"]:
            assert f"{metric}-{stat}" not in stats


@pytest.fixture
def temp_dir(tmp_path: Path):
    return UPath(tmp_path)


def test_save_method(sample_result: Result, temp_dir: UPath):
    output_path = temp_dir / "test_output"
    sample_result.save(output_path)

    # Check if files are created
    assert (output_path / "summary.json").exists()
    assert (output_path / "stats.json").exists()
    assert (output_path / "responses.jsonl").exists()

    # Check content of summary.json
    with (output_path / "summary.json").open() as f:
        summary = json.load(f)
        assert summary["total_requests"] == 5
        assert summary["run_name"] == "Test Run"

    # Check content of stats.json
    with (output_path / "stats.json").open() as f:
        stats = json.load(f)
        assert "total_requests" in stats
        assert "time_to_last_token-average" in stats

    # Check content of responses.jsonl
    with (output_path / "responses.jsonl").open() as f:
        responses = [json.loads(line) for line in f]
        assert len(responses) == 5
        assert all(isinstance(r["id"], str) for r in responses)


def test_load_method(sample_result: Result, temp_dir: UPath):
    output_path = temp_dir / "test_output"
    sample_result.save(output_path)

    # Load the saved result
    loaded_result = Result.load(output_path)

    # Check if loaded result matches the original
    assert loaded_result.total_requests == sample_result.total_requests
    assert loaded_result.run_name == sample_result.run_name
    assert len(loaded_result.responses) == len(sample_result.responses)

    # Check if responses are correctly loaded
    for orig, loaded in zip(sample_result.responses, loaded_result.responses):
        assert orig.id == loaded.id
        assert orig.response_text == loaded.response_text
        assert orig.input_prompt == loaded.input_prompt
        assert orig.time_to_first_token == loaded.time_to_first_token
        assert orig.time_to_last_token == loaded.time_to_last_token
        assert orig.num_tokens_output == loaded.num_tokens_output
        assert orig.num_tokens_input == loaded.num_tokens_input


def test_save_method_no_output_path(sample_result: Result):
    with pytest.raises(ValueError, match="No output path provided"):
        sample_result.save()


def test_load_method_missing_files(temp_dir: UPath):
    with pytest.raises(FileNotFoundError):
        Result.load(temp_dir / "non_existent_directory")


def test_save_and_load_with_string_path(sample_result: Result, temp_dir: UPath):
    output_path = str(temp_dir / "test_output")
    sample_result.save(output_path)
    loaded_result = Result.load(output_path)
    assert loaded_result.total_requests == sample_result.total_requests


def test_save_method_existing_responses(sample_result: Result, temp_dir: UPath):
    output_path = temp_dir / "test_output"
    sample_result.save(output_path)

    # Modify the responses file
    with (output_path / "responses.jsonl").open("a") as f:
        f.write(json.dumps({"id": "extra_response"}) + "\n")

    # Save again
    sample_result.save(output_path)

    # Check that the responses file wasn't overwritten
    with (output_path / "responses.jsonl").open() as f:
        responses = [json.loads(line) for line in f]
        assert len(responses) == 6  # 5 original + 1 extra
        assert responses[-1]["id"] == "extra_response"<|MERGE_RESOLUTION|>--- conflicted
+++ resolved
@@ -8,50 +8,7 @@
 from upath import UPath
 
 from llmeter.endpoints.base import InvocationResponse
-<<<<<<< HEAD
-from llmeter.results import (
-    Result,
-    _get_aggregation_stats_from_list,
-    _get_stats_from_results,
-    _get_run_stats,
-)
-
-
-## testing for `_get_stats_from_list()`
-def test_get_stats_from_list():
-    # Test with a normal list of numbers
-    data = [1, 2, 3, 4, 5]
-    result = _get_aggregation_stats_from_list(data)
-    assert result == {"p50": 3, "p90": 5.4, "p99": 5.94, "average": 3}
-
-    # Test with a list containing NaN values
-    data_with_nan = [1, 2, float("nan"), 4, 5]
-    result_with_nan = _get_aggregation_stats_from_list(data_with_nan)
-    assert result_with_nan == {"p50": 3, "p90": 5.5, "p99": 5.95, "average": 3}
-
-    # Test with an empty list
-    empty_data = []
-    empty_result = _get_aggregation_stats_from_list(empty_data)
-    assert empty_result == {}
-
-    # Test with a list containing only NaN values
-    nan_data = [float("nan"), float("nan")]
-    nan_result = _get_aggregation_stats_from_list(nan_data)
-    assert nan_result == {}
-
-    # Test with a single value
-    single_data = [42]
-    single_result = _get_aggregation_stats_from_list(single_data)
-    assert single_result == {"p50": 42, "p90": 42, "p99": 42, "average": 42}
-
-    # Test with negative numbers
-    negative_data = [-5, -3, -1, 0, 2, 4]
-    negative_result = _get_aggregation_stats_from_list(negative_data)
-    assert negative_result == {"p50": -0.5, "p90": 4.6, "p99": 5.86, "average": -0.5}
-
-=======
 from llmeter.results import Result, _get_stats_from_results, _get_test_stats
->>>>>>> 9e3009de
 
 sample_responses_successful = [
     InvocationResponse(
